--- conflicted
+++ resolved
@@ -138,11 +138,8 @@
       outs:
       - ${item.results_file}
       # - ${item.output_wildcard}
-<<<<<<< HEAD
       desc: >-
         Work in progress, started by Jelena Banjac.
-=======
->>>>>>> d9870344
 
   features-in-L1-diagram-deepwalk-all:
     cmd: morphoclass -v extract-features data/final/interneurons/L1/dataset.csv all
